--- conflicted
+++ resolved
@@ -158,13 +158,9 @@
 func (r *DefaultRoutingTableManager) registerAndRunRoute(ctx context.Context, routeConfig *route.Config) error {
 	var err error
 	// check if route already exists, check if this is an update etc.
-<<<<<<< HEAD
+	r.Lock()
 	existingLiveRoute, ok := r.liveRouteMap[routeConfig.TenantId.Key(routeConfig.Id)]
-=======
-	r.Lock()
-	existingLiveRoute, ok := r.liveRouteMap[routeConfig.Id]
 	r.Unlock()
->>>>>>> 2f516558
 	if ok && existingLiveRoute.Config.Hash(ctx) == routeConfig.Hash(ctx) {
 		r.logger.Info().Str("op", "registerAndRunRoute").Str("routeId", routeConfig.Id).Msg("identical route exists with same hash and same ID")
 		return nil
